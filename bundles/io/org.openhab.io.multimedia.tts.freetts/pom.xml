<?xml version="1.0" encoding="UTF-8"?>
<project xmlns:xsi="http://www.w3.org/2001/XMLSchema-instance"
	xmlns="http://maven.apache.org/POM/4.0.0"
	xsi:schemaLocation="http://maven.apache.org/POM/4.0.0 http://maven.apache.org/maven-v4_0_0.xsd">

	<parent>
		<groupId>org.openhab.bundles</groupId>
		<artifactId>io</artifactId>
<<<<<<< HEAD
		<version>1.5.1</version>
=======
		<version>1.6.0-SNAPSHOT</version>
>>>>>>> 7a259c90
	</parent>

	<name>openHAB Multimedia FreeTTS</name>

	<properties>
		<bundle.symbolicName>org.openhab.io.multimedia.tts.freetts</bundle.symbolicName>
		<bundle.namespace>org.openhab.io.multimedia.tts.freetts</bundle.namespace>
		<deb.name>openhab-addon-io-multimedia-freetts</deb.name>
		<deb.description>${project.name}</deb.description>
	</properties>

	<modelVersion>4.0.0</modelVersion>
	<groupId>org.openhab.io</groupId>
	<artifactId>org.openhab.io.multimedia.tts.freetts</artifactId>

	<packaging>eclipse-plugin</packaging>

	<build>
		<plugins>
			<plugin>
				<groupId>org.vafer</groupId>
				<artifactId>jdeb</artifactId>
			</plugin>
		</plugins>
	</build>

</project><|MERGE_RESOLUTION|>--- conflicted
+++ resolved
@@ -6,11 +6,7 @@
 	<parent>
 		<groupId>org.openhab.bundles</groupId>
 		<artifactId>io</artifactId>
-<<<<<<< HEAD
-		<version>1.5.1</version>
-=======
 		<version>1.6.0-SNAPSHOT</version>
->>>>>>> 7a259c90
 	</parent>
 
 	<name>openHAB Multimedia FreeTTS</name>
