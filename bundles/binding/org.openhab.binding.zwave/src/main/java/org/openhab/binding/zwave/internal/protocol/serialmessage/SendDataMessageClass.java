--- conflicted
+++ resolved
@@ -69,8 +69,6 @@
 
 		switch (status) {
 		case COMPLETE_OK:
-<<<<<<< HEAD
-=======
 			ZWaveNode node = zController.getNode(originalMessage.getMessageNode());
 			if(node == null)
 				break;
@@ -78,7 +76,6 @@
 			// Consider this as a received frame since the controller did receive an ACK from the device.
 			node.incrementReceiveCount();
 
->>>>>>> 0d4e61c4
 			// If the node is DEAD, but we've just received a message from it, then it's not dead!
 			if(node.isDead()) {
 				node.setAlive();
