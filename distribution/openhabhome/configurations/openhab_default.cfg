# This is the default configuration file, which comes with every openHAB distribution.
# You should do a copy of it with the name 'openhab.cfg' and configure your personal
# settings in there. This way you can be sure that they are not overwritten, if you
# update openHAB one day.


####################################################################################### 
#####                        General configurations                               #####
####################################################################################### 

# Configuration folders (must exist as a subdirectory of "configurations"; the value
# tells the number of seconds for the next scan of the directory for changes. A
# value of -1 deactivates the scan).
# A comma separated list can follow after the refresh value. This list defines a filter
# for valid file extensions for the models.
folder:items=10,items
folder:sitemaps=10,sitemap
folder:rules=10,rules
folder:scripts=10,script
folder:persistence=10,persist

# configures the security options. The following values are valid:
# ON = security is switched on generally
# OFF = security is switched off generally
# EXTERNAL = security is switched on for external requests 
#            (e.g. originating from the Internet) only
# (optional, defaults to 'OFF')
#security:option=

# the Netmask to define a range of internal IP-Addresses which doesn't require
# authorization (optional, defaults to '192.168.1.0/24')
#security:netmask=

# The name of the default persistence service to use
persistence:default=rrd4j

# The refresh interval for the main configuration file. A value of '-1' 
# deactivates the scan (optional, defaults to '-1' hence scanning is deactivated)
#mainconfig:refresh=

# Bind service discovery to specific hostname or IP address
#servicediscovery:bind_address=127.0.0.1

################################## Chart Servlet ######################################
#
# This section defines the configuration for the chart servlet.
chart:provider=default

#
# Set the default height of a chart if the client doesn't provide this in the request
# defaults to 240
#chart:defaultHeight=240

#
# Set the default width of a chart if the client doesn't provide this in the request
# defaults to 480
#chart:defaultWidth=480

#
# Set a scale factor. This is used if the client sets the size in the request.
# defaults to 1 (ie no scaling)
#chart:scale=1


####################################################################################### 
#####                       Action configurations                                 #####
####################################################################################### 

######################## Mail Action configuration ####################################
#
# The SMTP server hostname, e.g. "smtp.gmail.com"
#mail:hostname=

# the SMTP port to use (optional, defaults to 25 (resp. 587 for TLS))
#mail:port=

# the username and password if the SMTP server requires authentication
#mail:username=
#mail:password=

# The email address to use for sending mails
#mail:from=

# set to "true", if TLS should be used for the connection
# (optional, defaults to false)
#mail:tls=

# set to "true", if POP before SMTP (another authentication mechanism)
# should be enabled. Username and Password are taken from the above
# configuration (optional, default to false)
#mail:popbeforesmtp=

########################## XMPP Action configuration ##################################
#

# The username of the XMPP account used by openHAB
# Most services will require that you use only the localpart of the accounts JID.
# For example if your accounts JID is myuser@example.org, then only configure 'myuser'.
#xmpp:username=myuser

# The password of the XMPP account used by openHAB
#xmpp:password=mypassword

# The XMPP service to use, e.g. "jabber.de"
# A list of public XMPP services can be found at https://xmpp.net/directory.php
#xmpp:servername=example.org

# The Security mode used for the XMPP connection. Can be either 'required'
# or 'disabled'. Defaults to 'disabled', which means that TLS will not be used.
# Warning: If you change this to non-disabled, then you must make sure that your
# TLS server certificate can be validated, otherwhise the connection will fail.
#xmpp:securitymode=disabled

# The TLS Pin used to verify the XMPP service's certificate. Set this in case openhab's
# default SSLContext is unable to verfiy it (e.g. because the XMPP service uses a self-signed
# certificate). The PIN value is bascially the hash of the certificate in hex.
# You have to set 'xmpp:securitymode' to 'required' to enable TLS for XMPP connections.
# For information on how to generate the PIN visit https://github.com/Flowdalic/java-pinning
#xmpp:tlspin=CERTSHA256:83:F9:17:1E:06:A3:13:11:88:89:F7:D7:93:02:BD:1B:7A:20:42:EE:0C:FD:02:9A:BF:8D:D0:6F:FA:6C:D9:D3

# The XMPP Proxyserver to use, e.g. "gmail.com"
#xmpp:proxy=

# the server port to use (optional, defaults to 5222)
#xmpp:port=

# a comma separated list of users that are allowed to use the XMPP console
#xmpp:consoleusers=

# the multi user chat to join, e.g. openhab@chat.example.com
#xmpp:chatroom=

# the nickname used in the multi user chat (optional, defaults to openhab-bot)
#xmpp:chatnickname=

# the password required to join the multi user chat
#xmpp:chatpassword=

########################## Prowl Action configuration #################################
#
# the apikey for authentication (generated on the Prowl website)
#prowl:apikey=

# the default priority of a Prowl notifications (optional, defaults to '0')
#prowl:defaultpriority=

# the url of the Prowl public api
# (optional, defaults to 'https://prowl.weks.net/publicapi/') 
#prowl:url=

#################### Pushover Action configuration #####################
#
# The timeout for the communication with the Pushover service (optional, defaults
# to 10000 milliseconds)
#pushover:defaultTimeout=

# You need to provide a Pushover API token to send to devices. If not here, than during
# the action call itself.
#pushover:defaultToken=

# You need to provide a Pushover User Key to send to devices. If not here, than during
# the action call itself.
#pushover:defaultUser=

# Name of the sending application (optional). Defaults to 'openHAB'.
#pushover:defaultTitle=openHAB

# The priority to use for messages if not specified otherwise. Can range from
# -2 (lowest) to 2 (highest)
#pushover:defaultPriority=

# Url to attach to the message if not specified in the command (optional). Can be left empty.
#pushover:defaultUrl=

# Url Title to attach to the message if not specified in the command (optional). Can be left empty.
#pushover:defaultUrlTitle=

# When priority is high priority (2), how often in seconds should messages be resent. Defaults to 300 seconds.
#pushover:defaultRetry=

# When priority is high priority (2), how long to continue resending messages until acknowledged. Defaults to 3600 seconds.
#pushover:defaultExpire=

########################### Twitter Action configuration ##############################
#
# The ConsumerKey, ConsumerSecret combination (optional, defaults to official Twitter-App
# Key-Secret-Combination)
#twitter:key=
#twitter:secret=

# Flag to enable/disable the Twitter client (optional, defaults to 'false')
#twitter:enabled=

#################### Notify my Android (NAM) Action configuration #####################
#
# The timeout for the communication with the NMA service (optional, defaults
# to 10000 milliseconds)
#nma:timeout=

# If you have a developerKey from NMA you can set it here, but this completely optional
#nma:developerKey=

# The default api key to send messages to. Api keys can be created in your accounts dashboard.
#nma:apiKey=

# The application name which NMA will show (optional, defaults to 'openHAB').
#nma:appName=

# The priority to use for messages if not specified otherwise. Can range from
# -2 (lowest) to 2 (highest)
#nma:defaultPriority=

# The URL to attach to NMA messages by default  if not specified otherwise. Can be left empty.
#nma:defaultUrl=

####################### OpenWebIf Action configuration ########################
#
#openwebif:receiver.<name>.host=
#openwebif:receiver.<name>.port=
#openwebif:receiver.<name>.user=
#openwebif:receiver.<name>.password=
#openwebif:receiver.<name>.https=

####################################################################################### 
#####                   I/O component configurations                              #####
####################################################################################### 

########################## Google Calendar configuration ##############################
#
# the username and password for Google Calendar Account
#gcal:username=
#gcal:password=

# the url of the calendar feed
#gcal:url=

# the filter criteria for full text query (optional)
#gcal:filter=

# refresh interval in milliseconds (optional, defaults to 900000 [15 minutes])
#gcal:refresh=

############################# Dropbox configuration ###################################
#
# Operates the Synchronizer in fake mode which avoids up- or downloading files to and from Dropbox.
# This is meant as testMode for the filter settings (optional, defaults to false)
#dropbox:fakemode=

# the up- and download interval as Cron-Expression. See the Quartz-Tutorial
# http://quartz-scheduler.org/documentation/quartz-2.x/tutorials/tutorial-lesson-06
# for more information on how to use them best (optional, defaults to '0 0/5 * * * ?'
# which means every 5 minutes)
#dropbox:uploadInterval=
#dropbox:downloadInterval=

# the AppKey, AppSecret combination (optional, defaults to official Dropbox-App
# Key-Secret-Combination)
#dropbox:appkey=
#dropbox:appsecret=

# defines the mode how files are synchronized with dropbox. Valid SyncModes are
# 'DROPBOX_TO_LOCAL', 'LOCAL_TO_DROPBOX' and 'BIDIRECTIONAL' (optional, defaults
# to 'LOCAL_TO_DROPBOX')
#dropbox:syncmode=

# the base directory to synchronize with openHAB, configure 'filter' to select
# files (optional, defaults to '.')
#dropbox:contentdir=

# defines a comma separated list of regular expressions which matches the 
# filenames to upload to Dropbox (optional, defaults to '/configurations/.*,
# /logs/.*, /etc/.*')
#dropbox:uploadfilter=

# defines a comma separated list of regular expressions which matches the 
# filenames to download from Dropbox (optional, defaults to '/configurations/.*')
#dropbox:downloadfilter=

############################# MaryTTS configuration ###################################
#
# the default voice used by the MaryTTS engine. Available voices are: bits1-hsmm 
# (german, female), bits3-hsmm (german, male), cmu-slt-hsmm (english, male) (optional,
# defaults to the systems' default voice or the first available voice)
#marytts:voice=

###################### Speech-Dispatcher TTS configuration ############################
#
# Hostname or ip of the first Speech Dispatcher device to control 
# speechdispatcher:<SDId1>.host=
# Port of the Speech Dispatcher to control (optional, defaults to 6560)
# speechdispatcher:<SDId1>.port=6560

###################### GoogleTTS configuration ############################
#
# The language to be used by the GoogleTTS engine (optional, default: 'en').
# Language must be supported for audio output by https://translate.google.com.
# googletts:language=en
# Sentence delimiters used to split text into sentences (optional, default: !.?:;)
# googletts:sentenceDelimiters=
# Google Translate URL to be used for converting text to speech (optional, 
# defaults to http://translate.google.com/translate_tts?tl=%s&q=%s).
# googletts:translateUrl=

####################################################################################### 
#####                      Persistence configurations                             #####
####################################################################################### 

########################### RRD4J Persistence Service #################################
#
# please note that currently the first archive in each RRD defines the consolidation
# function (e.g. AVERAGE) used by OpenHAB, thus only one consolidation function is
# fully supported
#
# default_numeric and default_other are internally defined defnames and are used as
# defaults when no other defname applies

#rrd4j:<defname>.def=[ABSOLUTE|COUNTER|DERIVE|GAUGE],<heartbeat>,[<min>|U],[<max>|U],<step>
#rrd4j:<defname>.archives=[AVERAGE|MIN|MAX|LAST|FIRST|TOTAL],<xff>,<steps>,<rows>
#rrd4j:<defname>.items=<list of items for this defname> 

######################## Open.Sen.se Persistence Service ##############################
#
# the url of the Open.Sen.se public api (optional, defaults to 
# 'http://api.sen.se/events/?sense_key=') 
#sense:url=

# the Open.Sen.se API-Key for authentication (generated on the Open.Sen.se website)
#sense:apikey=

######################### Logging Persistence Service #################################
#
# the logback encoder pattern to use to write log entries
# see http://logback.qos.ch/manual/layouts.html#ClassicPatternLayout for all options
# the item name is available as the "logger" name, the state as the "msg"
logging:pattern=%date{ISO8601} - %-25logger: %msg%n

########################### Db4o Persistence Service ##################################
#
# the backup interval as Cron-Expression (optional, defaults to '0 0 1 * * ?' 
# which means every morning at 1 o'clock)
#db4o:backupinterval=
	
# the commit interval in seconds (optional, default to '5')
#db4o:commitinterval=

# the amount of backup files allowed in DB_FOLDER_NAME (optional, defaults
# to '7')
#db4o:maxbackups=

############################ SQL Persistence Service ##################################
# the database url like 'jdbc:mysql://<host>:<port>/<database>' (without quotes)
#mysql:url=

# the database user
#mysql:user=

# the database password
#mysql:password=

# the reconnection counter
#mysql:reconnectCnt=

# the connection timeout (in seconds)
#mysql:waitTimeout=

############################ Cosm Persistence Service #################################
#
# the url of the Cosm feed (optional, defaults to 'http://api.cosm.com/v2/feeds/') 
#cosm:url=

# the Cosm API-Key for authentication (generated on the Cosm website)
#cosm:apikey=

############################ GCal Persistence Service #################################
#
# the username and password for Google Calendar Account
#gcal-persistence:username=
#gcal-persistence:password=

# the url of the calendar feed
#gcal-persistence:url=

# the offset (in days) new calendar entries will be created in future (optional,
# defaults to 14)
#gcal-persistence:offset=

# the base script which is written to the newly created Calendar-Events by
# the GCal-based presence simulation. It must contain two format markers '%s'.
# The first marker represents the Item to send the command to and the second
# represents the State (optional, defaults to 
# '> if (PresenceSimulation.state == ON) sendCommand(%s,%s)')
#gcal-persistence:executescript=

################################# MQTT Persistence #########################################
#
# Name of the broker as defined in the section MQTT Transport
# mqtt-persistence:broker=

# The MQTT topic to which the persistence messages should be sent.
# mqtt-persistence:topic=

# A string representing the persistence message content.
# mqtt-persistence:message=

############################ MongoDB Persistence Service ##################################
#
# the database URL, e.g. mongodb://127.0.0.1:27017
#mongodb:url=mongodb://127.0.0.1:27017

# the database name
#mongodb:database=openhab

# the collection name
#mongodb:collection=openhab


############################ InfluxDB Persistence Service #############################
#
# The database URL, e.g. http://127.0.0.1:8086 or https://127.0.0.1:8084 . 
# Defaults to: http://127.0.0.1:8086
# influxdb:url=http(s)://<host>:<port>

# The name of the database user, e.g. openhab.
# Defaults to: openhab
# influxdb:user=<user>

# The password of the database user.
# influxdb:password=

# The name of the database, e.g. openhab.
# Defaults to: openhab
# influxdb:db=<database>

############################ JPA Persistence Service ##################################
# connection string url
#jpa:url=jdbc:postgresql://<host>:5432/<databasename>
#jpa:url=jdbc:derby://<host>:1527/<databasename>;create=true

# driver class name
#jpa:driver=org.postgresql.Driver
#jpa:driver=org.apache.derby.jdbc.ClientDriver

# username
#jpa:user=

# password
#jpa:password=

########################### MapDB Persistence Service ##################################
# the commit interval in seconds (optional, default to '5')
#mapdb:commitinterval=5

# issue a commit even if the state did not change (optional, defaults to 'false')
#mapdb:commitsamestate=false

#######################################################################################
#####                       Transport configurations                              #####
#######################################################################################

################################# MQTT Transport ######################################
#
# Define your MQTT broker connections here for use in the MQTT Binding or MQTT
# Persistence bundles. Replace <broker> with a id you choose.
#

# URL to the MQTT broker, e.g. tcp://localhost:1883 or ssl://localhost:8883
#mqtt:<broker>.url=tcp://<host>:1883

# Optional. Client id (max 23 chars) to use when connecting to the broker.
# If not provided a default one is generated.
#mqtt:<broker>.clientId=<clientId>

# Optional. User id to authenticate with the broker.
# mqtt:<broker>.user=<user>

# Optional. Password to authenticate with the broker.
#mqtt:<broker>.pwd=<password>

# Optional. Set the quality of service level for sending messages to this broker. 
# Possible values are 0 (Deliver at most once),1 (Deliver at least once) or 2 
# (Deliver exactly once). Defaults to 0.
#mqtt:<broker>.qos=<qos>

# Optional. True or false. Defines if the broker should retain the messages sent to
# it. Defaults to false.
#mqtt:<broker>.retain=<retain>

# Optional. True or false. Defines if messages are published asynchronously or
# synchronously. Defaults to true.
#mqtt:<broker>.async=<async>

# Optional. Defines the last will and testament that is sent when this client goes offline
# Format: topic:message:qos:retained <br/>
#mqtt:<broker>.lwt=<last will definition>



#######################################################################################
#####                        Binding configurations                               #####
#######################################################################################

################################ KNX Binding ##########################################
#
# KNX gateway IP address 
# (optional, if serialPort or connection type 'ROUTER' is specified)
#knx:ip=

# KNX IP connection type. Could be either TUNNEL or ROUTER (optional, defaults to TUNNEL)
# Note: If you cannot get the ROUTER mode working (even if it claims it is connected), 
# use TUNNEL mode instead with setting both the ip of the KNX gateway and the localIp.
#knx:type=

# KNX gateway port (optional, defaults to 3671)
# Note: If you use eibd, setting to 6720
#knx:port=

# Local endpoint to specify the multicast interface, no port is used (optional)
#knx:localIp=

# Serial port of FT1.2 KNX interface (ignored, if ip is specified)
# Valid values are e.g. COM1 for Windows and /dev/ttyS0 or /dev/ttyUSB0 for Linux
#knx:serialPort=

# Pause in milliseconds between two read requests on the KNX bus during
# initialization (optional, defaults to 50)
#knx:pause=

# Timeout in milliseconds to wait for a response from the KNX bus (optional, 
# defaults to 10000)
#knx:timeout

# Number of read retries while initialization items from the KNX bus (optional,
# defaults to 3)
#knx:readRetries

# Seconds between connect retries when KNX link has been lost
# 0 means never retry, it will only reconnect on next write or read request
# Note: without periodic retries all events will be lost up to the next read/write
#       request
# (optional, default is 0)
#knx:autoReconnectPeriod=30

### Auto refresh feature
# Number of entries permissible in the item refresher queue. 
# (optional, defaults to 10000)
#knx:maxRefreshQueueEntries=

# Number of parallel threads for refreshing items. (optional, defaults to 5)
#knx:numberOfThreads=

# Seconds to wait for an orderly shutdown of the auto refresher's 
# ScheduledExecutorService. (optional, defaults to 5)
#knx:scheduledExecutorServiceShutdownTimeoutString=

############################## DSC Alarm Binding #####################################
#
# DSC Alarm port name for a serial connection.
# Valid values are e.g. COM1 for Windows and /dev/ttyS0 or /dev/ttyUSB0 for Linux.
# Leave undefined if not connecting by serial port.
#dscalarm:serialPort=

# DSC Alarm baud rate for serial connections.
# Valid values are 9600 (default), 19200, 38400, 57600, and 115200.
# Leave undefined if using default.
#dscalarm:baud=

# DSC Alarm IP address for a TCP connection. 
# Leave undefined if not connecting by network connection.
#dscalarm:ip=

# DSC Alarm password for logging into the EyezOn Envisalink 3/2DS interface.
# Leave undefined if using default.
#dscalarm:password=

# DSC Alarm user code for logging certain DSC Alarm commands.
# Leave undefined if using default.
#dscalarm:usercode=

# DSC Alarm poll period.
# Amount of time elapsed in minutes between poll commands sent to the DSC Alarm.
# Valid values are 1-15 (Default = 1).
# Leave undefined if using default.
#dscalarm:pollPeriod=

############################# Bluetooth Binding #######################################
#
# Bluetooth refresh rate in seconds 
# (defines, how often a new device detection scan is performed)
#bluetooth:refresh=20

############################## OneWire Binding ########################################
#
# OwServer IP address 
#onewire:ip=

# OwServer Port (optional, defaults to 4304)
#onewire:port=

# refresh interval in milliseconds (optional, defaults to 60000)
#onewire:refresh=

# the retry count in case no valid value was returned 
# upon read (optional, defaults to 3)
#onewire:retry=

# defines which temperature scale owserver should return temperatures in. Valid
# values are CELSIUS, FAHRENHEIT, KELVIN, RANKIN (optional, defaults to CELSIUS).
#onewire:tempscale=

########################### NetworkHealth Binding #####################################
#
# Default timeout in milliseconds if none is specified in binding configuration
# (optional, default to 5000)
#networkhealth:timeout=

# refresh interval in milliseconds (optional, default to 60000)
#networkhealth:refresh=

# Cache the state for n minutes so only changes are posted (optional, defaults to 0 = disabled)
# Example: if period is 60, once per hour the online states are posted to the event bus;
#          changes are always and immediately posted to the event bus.
# The recommended value is 60 minutes.
#networkhealth:cachePeriod=60

############################### HTTP Binding ##########################################
#
# timeout in milliseconds for the http requests (optional, defaults to 5000)
#http:timeout=

# the interval in milliseconds when to find new refresh candidates
# (optional, defaults to 1000)
#http:granularity=

# configuration of the first cache item
# http:<id1>.url=
# http:<id1>.updateInterval=

# configuration of the second cache item  
# http:<id2>.url=
# http:<id2>.updateInterval=

############################# Fritz!Box Binding #######################################
#
# Please note: To be able to connect to the monitor port, the "CallMonitor" must be
# activated by dialing "#96*5*" once on a telephone that is connected to the Fritz!Box.

# IP address of Fritz!Box to connect to
#fritzbox:ip=fritz.box

# Only if you would like to use the switches to turn wifi, dect, ... on and off you 
# need to configure the password of your Fritz!Box.
#fritzbox:password=

############################### Asterisk Binding ######################################
#
# Please note: The Asterisk Management Interface (AMI) has to be activated in the
# manager.conf file of your Asterisk PBX.

# hostname of the AMI
#asterisk:host=

# the username and password to login to the AMI
#asterisk:username=
#asterisk:password=

###################################### Mochad X10 #####################################
#
# Ip address and port of the Mochad X10 server
#mochadx10:hostIp=
#mochadx10:hostPort=

################################ NTP Binding ##########################################
#
# refresh interval in milliseconds (optional, defaults to 900000 [15 minutes])
#ntp:refresh=

# the hostname of the timeserver
ntp:hostname=ptbtime1.ptb.de

################################ MPD Binding ##########################################
#
# Host and port of the first MPD to control 
# mpd:<player-id-1>.host=
# mpd:<player-id-1>.port=

# The password to authenticate against the MPD server (optional, can be null to
# indicate that no authentication is required)
# mpd:<player-id-1>.password=

# Host and port of the second MPD to control 
# mpd:<player-id-2>.host=
# mpd:<player-id-2>.port=

# The password to authenticate against the MPD server (optional, can be null to
# indicate that no authentication is required)
# mpd:<player-id-2>.password=

################################ VDR Binding ##########################################
#
# Host and port of the first VDR to control 
# vdr:<vdr-id-1>.host=
# vdr:<vdr-id-1>.port=6419

# Host and port of the second VDR to control 
# vdr:<vdr-id-2>.host=
# vdr:<vdr-id-2>.port=6419

################################ SNMP Binding #########################################
#
# Listening Port (optional, defaults to '162')
#snmp:port=

# The SNMP community to listen to (optional, defaults to 'public')
#snmp:community=

# The SNMP retry timeout (in milliseconds). Defaults to 1500.
# Sets the number of milliseconds between retries.
#snmp:timeout=

# The SNMP number of retries. Defaults to 0.
# Sets the number of retries before aborting the request.
#snmp:retries=

######################## Novelan (Siemens) Heatpump Binding ###########################
#
# IP address of the Novelan (Siemens) Heatpump to connect to
#novelanheatpump:ip=

# refresh interval in milliseconds (optional, defaults to 60000)
#novelanheatpump:refresh=

############################### Cups Binding ##########################################
#
# CupsServer IP address or Host name
#cups:host=

# CupsServer Port (optional, defaults to 631)
#cups:port=

# refresh interval in milliseconds (optional, defaults to 60000)
#cups:refresh=

############################ IHC / ELKO LS Binding ####################################
#
# Controller IP address
#ihc:ip=

# Username and password for Controller
#ihc:username=
#ihc:password=

# Timeout for controller communication
#ihc:timeout=5000

############################## Plugwise Binding #######################################
#
# "stick" is reserved plug wise id
#plugwise:stick.port=
# interval in ms to wait between messages sent on the ZigBee network
#plugwise:stick.interval=150

# "circleplus" is reserved plug wise id
#plugwise:circleplus.mac= 

#plugwise:<plugwise-id-1>.mac=

############################### Modbus Binding ########################################
#
# sets refresh interval to Modbus polling service. 
# Value in milliseconds (optional, defaults to 200)
#modbus:poll=

# host (mandatory)
#modbus:slave1.host=

# The data type, can be "coil" "discrete" "holding" "input"
#modbus:slave1.type=

# the TCP port (optional, defaults to '502')
#modbus:slave1.port=

# The slave id (optional, defaults to '1')
#modbus:slave1.id=

# The slave start address (optional, defaults to '0')
#modbus:slave1.start=

# The number of data item to read
# (optional, defaults to '0' - but set it to something meaningful)
#modbus:slave1.length=

# Value type, required for combined registers (details: http://www.simplymodbus.ca/FAQ.htm#Types)
# Can be "bit", "int8", "uint8", "int16", "uint16", "int32", "uint32", "float32"
# (optional, defaults to 'uint16')
#modbus:slave1.valuetype=

############################### PLC Bus Binding #######################################
#
# PLCBus adapter serial port
#plcbus:port=

################################# DMX Binding #########################################
#
# The combined connection String, e.g. 'localhost:9010' (optional, defaults to
# 'localhost:9010' or 'localhost:9020' depending on the choosen connection type)
#dmx:connection=

############################### Philips Hue Binding ###################################
#
# IP address of Hue Bridge (optional, default is auto-discovery)
#hue:ip=

# Default secret key for the pairing of the Philips Hue Bridge.
# It has to be between 10-40 (alphanumeric) characters 
# This may be changed by the user for security reasons.
hue:secret=openHABRuntime

# Polling interval in msec to retrieve Philips bulb status.
# Other apps can change Hue status or a physical switch can turn on / off lamp status. 
# If this happens the status of hue lamps within OpenHAB won't reflect the real status.
# Currently (September 2014) there is no push technology available, so the only option is 
# to poll Philips bulbs to retrieve status and update items accordingly to reflect changes.
# Polling is enabled if refresh is specified, by commenting out "hue:refresh=10000" statement.
# Be aware that polling will consume resources, so a small refresh interval will increase cpu load.
# hue:refresh=10000

################################ RFXCOM Binding #######################################
#
# Serial port of RFXCOM interface
# Valid values are e.g. COM1 for Windows and /dev/ttyS0 or /dev/ttyUSB0 for Linux
#rfxcom:serialPort=

# Set mode command for controller (optional)
# E.g. rfxcom:setMode=0D000000035300000C2F00000000 
#rfxcom:setMode=

############################## Pulseaudio Binding #####################################
#
# PulseaudioServer IP address 
#pulseaudio:Main.host=

# PulseaudioServer Port (optional, defaults to 4712)
#pulseaudio:Main.port=

############################### Homematic Binding #####################################
#
# Hostname / IP address of the Homematic CCU
# homematic:host=

# Hostname / IP address for the callback server (optional, default is auto-discovery)
# This is normally the IP / hostname of the local host (but not "localhost" or "127.0.0.1"). 
# homematic:callback.host=

# Port number for the callback server. (optional, default is 9123)
# homematic:callback.port=

# The interval in seconds to check if the communication with the CCU is still alive.
# If no message receives from the CCU, the binding restarts. (optional, default is 300)
# homematic:alive.interval=

# The interval in seconds to reconnect to the Homematic server (optional, default is disabled)
# If you have no sensors which sends messages in regular intervals and/or you have low communication, 
# the alive.interval may restart the connection to the Homematic server to often.
# The reconnect.interval disables the alive.interval and reconnects after a fixed period of time. 
# Think in hours when configuring (one hour = 3600)
# homematic:reconnect.interval=

################################ Koubachi Binding #####################################
#
# refresh interval in milliseconds (optional, defaults to 900000ms, 15m)
#koubachi:refresh

# The URL of the Device list  (optional, defaults to 
# 'https://api.koubachi.com/v2/user/smart_devices?user_credentials=%1$s&app_key=%2$s')
#koubachi:deviceurl

# The URL of the Plant list  (optional, defaults to 
# 'https://api.koubachi.com/v2/plants?user_credentials=%1$s&app_key=%2$s')
#koubachi:planturl

# The URL for care actions  (optional, defaults to
# 'https://api.koubachi.com/v2/plants/%3$s/tasks?user_credentials=%1$s&app_key=%2$s')
#koubachi:tasksurl

# The single access token configured at http://labs.kpubachi.com
#koubachi:credentials

# The personal appKey configured at http://labs.koubachi.com
#koubachi:appkey

################################ Sonos Binding ########################################
#
#Add a line for each Sonos device you want to pre-define
#The format is <name>.udn=<RINCON UID>
#
#sonos:office.udn=RINCON_000XXXXXXXXX01400
#sonos:living.udn=RINCON_000YYYYYYYYY01400
#
#Interval, in milliseconds, to poll the Sonos devices for status variables
#sonos:pollingPeriod=1000

################################ SAMSUNG TV Binding ###################################
#
# Host of the first TV to control 
# samsungtv:<TVid1>.host=
# Port of the TV to control (optional, defaults to 55000)
# samsungtv:<TVid1>.port=

# Host of the second TV to control 
# samsungtv:<TVid2>.host=
# Port of the TV to control (optional, defaults to 55000)
# samsungtv:<TVid2>.port=

################################# Onkyo  Binding ######################################
#
# Host of the first Onkyo device to control 
# onkyo:<OnkyoId1>.host=
# Port of the Onkyo to control (optional, defaults to 60128)
# onkyo:<OnkyoId1>.port=

# Host of the second Onkyo device to control 
# onkyo:<OnkyoId2>.host=
# Port of the Onkyo to control (optional, defaults to 60128)
# onkyo:<OnkyoId2>.port=

################################ OpenSprinkler Binding ################################
#
# The type of OpenSprinkler connection to make (optional, defaults to 'gpio').
# There are two valid options:
#
# gpio: this mode is only applicable when running openHAB on a Raspberry Pi, which 
#       is connected directly to an OpenSprinkler Pi. In this mode the communication
#       is directly over the GPIO pins of the Raspberry Pi
# http: this mode is applicable to both OpenSprinkler and OpenSprinkler Pi, as long as
#       they are running the interval program. Realistically though if you have an
#       OpenSprinkler Pi, it makes more sense to directly connect via gpio mode.
# openSprinkler:mode=

# If the http mode is used, you need to specify the url of the internal program,
# and the password to access it. By default the password is 'opendoor'.
# openSprinkler:httpUrl=http://localhost:8080/
# openSprinkler:httpPassword=opendoor

# The number of stations available. By default this is 8, but for each expansion board
# installed this number will can be incremented by 8 (optional, defaults to 8).
# openSprinkler:numberOfStations=

# The number of milliseconds between checks of the Open Sprinkler device
# (optional, defaults to 60 seconds).
# openSprinkler:refreshInterval=60000

############################ Epson Projector Binding ##################################
#
# Serial port or Host and port of the first Epson projector to control 
# epsonprojector:<devId1>.serialPort=
# epsonprojector:<devId1>.host=
# Port of the Epson projector to control (optional, defaults to 60128)
# epsonprojector:<devId1>.port=

# Serial port or Host and port of the second Epson projector to control 
# epsonprojector:<devId2>.serialPort=
# epsonprojector:<devId2>.host=
# Port of the Epson projector to control (optional, defaults to 60128)
# epsonprojector:<devId2>.port=

################################# Zehnder ComfoAir ####################################
#
# Serial port of the Zehnder ComfoAir to connect to
#comfoair:port=/dev/ttyS0

# refresh interval in milliseconds (optional, defaults to 60000)
#comfoair:refresh=

############################### EDS OWSever Binding ###################################
#
# Host of the first OWServer device to control 
# owserver:<serverId1>.host=

# Host of the second OWServer device to control 
# owserver:<serverId2>.host=

################################ digitalSTROM Binding #################################
#
# URI of the digitalSTROM server (dSS)
# digitalstrom:uri=https://dss.local:8080

# Connect timeout (defaults to 4000 ms)
#digitalstrom:connectTimeout=

# Connect timeout (defaults to 10000 ms)
#digitalstrom:readTimeout=

# to login without a user and password; loginToken must be enabled once
#digitalstrom:loginToken=

# to login with username and password; default user is dssadmin and default password
# is dssadmin if you have loginToken and username with password the loginToken will 
# be prefered by default
#digitalstrom:user=
#digitalstrom:password=

##################################### xPL Binding #####################################
#
# The instance name of the xPL server on the xPL Network
#xpl:instance=somemachinename

################################## Squeezebox Binding #################################
#
# Host address of your Logitech Media Server
#squeeze:<serverId>.host=
# Port of cli interface of your Logitech Media Server 
# (optional, defaults to 9090)
#squeeze:<serverId>.cliport=
# Webport interface of the your Logitech Media Server 
# (optional, defaults to 9000)
#squeeze:<serverId>.webport=

# Language used by squeezeboxSpeak as used by google ttl (en, de, fr,...) 
# You can hear result in your browser with this link : 
# http://translate.google.com/translate_tts?tl=en&q=hello
# (defaults to en)
#squeeze:language=

# Id (MAC address) of your first Squeezebox
#squeeze:<boxId1>.id=
# Id (MAC address) of your nth Squeezebox
#squeeze:<boxIdN>.id=

################################### Milight Binding ###################################
#
# Host of the first Milight bridge to control 
#milight:<MilightId1>.host=
# Port of the bridge to control (optional, defaults to 50000)
#milight:<MilightId1>.port=
#
# Host of the second Milight bridge to control 
#milight:<MilightId2>.host=
# Port of the bridge to control (optional, defaults to 50000)
#milight:<MilightId2>.port=

############################### Systeminfo Binding ####################################
#
# Interval in milliseconds when to find new refresh candidates
# (optional, defaults to 1000)
#systeminfo:granularity=

# Data Storage Unit, where B=Bytes, K=kB, M=MB, T=TB (optional, defaults to M)
#systeminfo:units=

################################### PiFace Binding ####################################
#
# Watchdog polling interval (optional, defaults to 60000)
#piface:watchdog.interval=

# Host of the first Raspberry PI carrying a PiFace board 
#piface:<piface-id1>.host=
# Port of the Piface listener of the first RasPi (optional, defaults to 15432)
#piface:<piface-id1>.listenerport=
# Port of the Piface monitor of the first RasPi (optional, defaults to 15433)
#piface:<piface-id1>.monitorport=
# Socket timeout when sending packets to the first RasPi (optional, defaults to 1000ms)
#piface:<piface-id1>.sockettimeout=
# Number of retry attempts before failing a packet for the first RasPi (optional, defaults to 3)
#piface:<piface-id1>.maxretries=


############################# Fritz AHA Binding #######################################
#
# refresh interval in milliseconds (optional, defaults to 10000)
#fritzaha:refresh=

# Binding supports multiple AHA hosts (e.g. FRITZ!Box, Fritz!Powerline 546E). Format is
# fritzaha:<hostID>.<option>=<value>, where hostID is up to user choice

# Host name of the first AHA host (e.g. fritz.box)
#fritzaha:<hostID1>.host=
# Port of the first AHA host (optional, defaults to protocol-specific default port)
#fritzaha:<hostID1>.port=
# Protocol to connect to web interface. Supports https and http.
# Use of https requires SSL certificate to be trusted by the JRE.
# (optional, defaults to http)
#fritzaha:<hostID1>.protocol=
# Username of the first AHA host. User must have HomeAuto permissions.
# (optional for local networks, required for remote access)
#fritzaha:<hostID1>.username=
# Password of the first AHA host's web interface. 
# (optional, but required if password is set in host)
#fritzaha:<hostID1>.password=
# timeout for synchronous http-connections (optional, default 2000)
#fritzaha:<hostID1>.synctimeout=
# timeout for asynchronous http-connections (optional, default 4000)
#fritzaha:<hostID1>.asynctimeout=

############################## Tinkerforge  Binding ###################################
#
# IP addresses / Hostnames  of the hosts running the brickd (optional port 
# separated by a colon, defaults to 4223) 
# tinkerforge:hosts=

######################## NIBE HEAT PUMP Binding #######################################
#
# UDP port of the Heatpump Monitor (optional, defaults to 9999)
#nibeheatpump:udpPort=

# Switch on the Nibe HeatPump Simulator (for testing purpose only)
#nibeheatpump:simulate=true

################################ Z-Wave  Binding ######################################
#
# The Z-Wave controller port. Valid values are e.g. COM1 for Windows and /dev/ttyS0 or
# /dev/ttyUSB0 for Linux
#zwave:port=

# Z-Wave nightly heal time. This is the hour (eg 2AM) at which the automatic nightly
# network heal will be performed.
#zwave:healtime=2

################################ Nikobus Binding ######################################
#
# Serial Port connected to pc-link. Valid values are e.g. COM1 for Windows and /dev/ttyS0 or
# /dev/ttyUSB0 for Linux
#nikobus:serial.port=

# Directory path where the command cache file should be created.  
# Optional. Defaults to the users' home directory.
#nikobus:cache.location=

# Perform a module status query every x seconds (optional, defaults to 600 (10 minutes)). 
#nikobus:refresh=

################################# EnOcean Binding #####################################
#
# EnOcean USB adapter serial port
#enocean:serialPort=

################################# TCP - UDP Binding ###################################
#
# all parameters can be applied to both the TCP and UDP binding unless 
# specified otherwise

# Port to listen for incoming connections
#tcp:port=25001

# Cron-like string to reconnect remote ends, e.g for unstable connection or remote ends
#tcp:reconnectcron=0 0 0 * * ?

# Interval between reconnection attempts when recovering from a communication error, 
# in seconds
#tcp:retryinterval=5

# Queue data whilst recovering from a connection problem (TCP only)
#tcp:queue=true

# Maximum buffer size whilst reading incoming data
#tcp:buffersize=1024

# Share connections within the Item binding configurations
#tcp:itemsharedconnections=true

# Share connections between Item binding configurations
#tcp:bindingsharedconnections=true

# Share connections between inbound and outbound connections
#tcp:directionssharedconnections=false

# Allow masks in ip:port addressing, e.g. 192.168.0.1:* etc
#tcp:addressmask=true

# Pre-amble that will be put in front of data being sent
#tcp:preamble=

# Post-amble that will be appended to data being sent
#tcp:postamble=\r\n

# Perform all write/read (send/receive) operations in a blocking mode, e.g. the binding
# will wait for a reply from the remote end after data has been sent
#tcp:blocking=false

# timeout, in milliseconds, to wait for a reply when initiating a blocking write/read
#  operation
#tcp:timeout=3000

# Update the status of Items using the response received from the remote end (if the
# remote end sends replies to commands)
#tcp:updatewithresponse=true

# Timeout - or 'refresh interval', in milliseconds, of the worker thread
tcp:refreshinterval=250

# Timeout, in milliseconds, to wait when "Selecting" IO channels ready for communication
#tcp:selecttimeout=1000

# Used character set
#tcp:charset=ASCII

################################# Mqttitude Binding ###################################
#
# Mqttitude can track your presence in two ways;
#
#  1. Regions - by defining a region in your Mqttitude app (on your phone) you specify
#               a set of lat/lon coordinates, a geofence, and a name - by using this name 
# 				in your item binding openHAB will listen for enter/leave events for this 
#               region and thus allow you to track your presence in multiple locations
#  2. Home    - by defining the lat/lon of your home, along with a geofence radius (below), 
#               the binding will listen for location publishes from the Mqttitude app and 
#               manually calculate the distance from your 'home'
#
# Optional. The latitude/longitude coordinates of 'home'. 
#mqttitude:home.lat=
#mqttitude:home.lon=

# Optional. The geofence radius.
#mqttitude:geofence=

############################### OpenPaths Binding #####################################
#
# The latitude/longitude coordinates of 'home'.
#openpaths:home.lat=
#openpaths:home.long=
#openpaths:home.geofence=

# You may define any number of additional locations. If no geofence is given
# for a location, the default geofence configuration below is used

# The latitude/longitude coordinates of 'work'.
#openpaths:work.lat=
#openpaths:work.long=
#openpaths:work.geofence=

# The latitude/longitude coordinates of 'anyplace'.
#openpaths:anyplace.lat=
#openpaths:anyplace.long=
#openpaths:anyplace.geofence=

# Interval in milliseconds to poll for user location (optional, defaults to 5mins).
#openpaths:refresh=

# Distance in metres a user must be from 'home' to be considered inside the 
# geofence (optional, defaults to 100m). 
#openpaths:geofence=

# OpenPaths access/secret keys for each user.
#openpaths:<name>.accesskey=<accesskey>
#openpaths:<name>.secretkey=<secretkey>

######################## Swegon ventilation Binding ###################################
#
# UDP port (optional, defaults to 9998)
#swegonventilation:udpPort=

# Switch on the Swegon Simulator (for testing purpose only)
#swegonventilation:simulate=true

############################### Pioneer AVR Binding ###################################
#
# Hostname/IP of the first Pioneer device to control
#pioneeravr:livingroom.host=

# Portnumber of the Pioneer device to control (optional, defaults to 23)
#pioneeravr:livingroom.port=

# Switch for disabling the connection check (optional, defaults to 1)
#pioneeravr:livingroom.checkconn=

################################ Heatmiser Binding ####################################
#
# Refresh interval in milliseconds (optional, defaults to 2000ms)
#heatmiser:refresh

# Set the heatmiser network address
#heatmiser:address=

# Set the port number for the Heatmiser interface
#heatmiser:port=

################################ NeoHub Binding #######################################
#
# Refresh interval in milliseconds (optional, defaults to 60000ms)
#neohub:refresh=60000

# Set the NeoHub network address
#neohub:hostname=

# Set the port number for the NeoHub interface (optional, defaults to 4242)
#neohub:port=4242

########################### Open Energy Monitor Binding ###############################
#
# UDP port of the Open Energy Monitor devices (optional, defaults to 9997)
#openenergymonitor:udpPort=9997

# For testing purposes
#openenergymonitor:simulate=true

################################ Netatmo Binding ######################################
#
# Refresh interval in milliseconds (optional, defaults to 300000)
#netatmo:refresh=

# The Netatmo client id (see http://dev.netatmo.com/dev/listapps)
#netatmo:clientid=

# The Netatmo client secret (see http://dev.netatmo.com/dev/listapps)
#netatmo:clientsecret=

# The Netatmo refresh token (see http://dev.netatmo.com/doc/authentication/usercred)
#netatmo:refreshtoken=

########################### HDanywhere Binding ########################################
#
# Optional, specify the number of input and output ports for a given HDanywhere matrix
#hdanywhere:192.168.0.88.ports=4

################################# Omnilink ############################################
#
# Enter the port (4369) host ip or name and the two crypto keys for your omni panel.
# The two keys may be found in the installer menu on a HAI keypad or touchscreen. Each
# key is 16 hex characters in pairs separated by colons (aa:bb:cc)
#
# Ff generateItems is set to true then the binding will print all known items and a
# sample sitemap to the log file (INFO).  Useful when setting up for the first time.
#
#omnilink:port=4369
#omnilink:host=panel.yourdomain.com
#omnilink:key1=00:AA:BB:CC:DD:EE:FF:11
#omnilink:key2=00:AA:BB:CC:DD:EE:FF:11
#omnilink:generateItems=true

####################### Freeswitch Action configuration ###############################
#
# Host or ip of your freeswitch server
#freeswitch:host=

# Port that your freeswitch server is listening for ESL connections on
# (optional, defaults to 8021) 
#freeswitch:port=

# Password set for ESL connections
#freeswitch:password=

################################ MAX!Cube Binding #####################################
#
# MAX!Cube LAN gateway IP address (Optional, can be auto-discovered)
# maxcube:ip=192.168.0.222

# MAX!Cube port (Optional, default to 62910)
# maxcube:port=62910

# MAX!Cube refresh interval in ms (Optional, default to 10000)
# maxcube:refreshInterval=10000

# Max!Cube exclusive mode. (Optional, default to false)
# When true, the binding keeps the connection to the Cube open
# and polls more efficiently. No other application can use the Cube while the binding is running
# in exclusive mode, including Android and Desktop Max! Software.
# With this mode, the refreshInterval can easily set to 500 or 1000ms if you
# want the window contacts or eco button more responsive.
# maxcube:exclusive=false

# Max!Cube maximum requests per connection. (Optional, default to 1000)
# In exclusive mode, the binding will open the connection to the Cube and polls with
# refreshInterval maxRequestsPerConnection times. When maxRequestsPerConnection is reached
# it will disconnect and reconnect. This may work around issues with long going connections
# like slow reaction on events.
# When set to 0, the binding will keep the connection open as long as possible.
# maxcube:maxRequestsPerConnection=1000

################################# IRtrans Binding #############################################
#
# Timeout - or 'refresh interval', in milliseconds, of the worker thread
# (mandatory parameter to enable the IRtrans binding)
#irtrans:refreshinterval=250

# Timeout, in milliseconds, to wait for a reply when sending a command (default is 1000)
#irtrans:timeout=3000

# The IRtrans binding also takes all the configuration parameters of the TCP/UDP binding
# except that some of these items, for internal purposes, will be overruled by the binding itself

############################### Daikin Binding ########################################
#
# Require a KKRP01A Online Controller and a Daikin heat pump.

# Refresh interval in milliseconds (optional, defaults to 60000)
#daikin:refresh=

# Daikin Online Controller - host address and optional username/password
# NOTE: currently the username/password are ignored - you must configure
#       the KKRP01A with no security - i.e. empty password for all logins 
#daikin:<id>.host=
#daikin:<id>.username=
#daikin:<id>.password=

################################# Astro Binding #######################################
#
# The latitude
#astro:latitude=

# The longitude
#astro:longitude=

# Refresh interval for azimuth and elevation calculation in seconds
# (optional, defaults to disabled)
#astro:interval=

############################### Insteon PLM Binding ###################################
#
# The insteon PLM controller port, one for each modem or hub.
# You can have multiple ports, but that has never been tested, use at your own peril.
#
# examples of valid port configurations for serial or usb modems:
#
# insteonplm:port_0=/dev/insteon  (Linux, with serial port symlinked to /dev/insteon)
# insteonplm:port_0=/dev/ttyS0    (Linux, with plain old serial modem)
# insteonplm:port_0=/dev/ttyUSB0  (Linux, with usb based PLM modem)
# insteonplm:port_0=COM1	  (Windows, with serial/usb modem on COM1)

#
# to connect to an Insteon Hub2 (the 2014 version) on port 25105, with
# a poll interval of 1000ms = 1sec:
#
# insteonplm:port_0=/hub2/my_user_name:my_password@myinsteonhub.mydomain:25105,poll_time=1000

#
# to connect to the raw tcp feed on an older Insteon Hub (pre 2014 version) on port 9761
#
# insteonplm:port_0=/hub/localhost:9761

# Poll interval (optional, in milliseconds, defaults to 300000).
# Poll too often and you will overload the insteon network,
# leading to sluggish or no response when trying to send messages to devices.
# The default poll interval of 300s has been tested and found to be a good
# compromise in a configuration of about 110 switches/dimmers.
#
#insteonplm:poll_interval=300000

# Refresh value (optional, in milliseconds, defaults to 600000)
# The refresh interval is not critical, since only device statistics are logged
# upon refresh (the polling operates under different timers).
#
#insteonplm:refresh=600000

# optional file with additional device types. The syntax of
# the file is identical to the device_types.xml file in the
# source tree. Please remember to post successfully added
# device types to the openhab group so the developers
# can include them into the device_types.xml file!

#insteonplm:more_devices=/path_to_file/more_devices.xml

# optional file with additional feature templates, like
# in the device_features.xml file in the source tree.

#insteonplm:more_features=/path_to_file/more_features.xml


################################ K8055 Binding ########################################
#
# refresh interval in milliseconds (optional, defaults to 1000ms)
#k8055:refresh=1000

# Board Number.  Defaults to 0
#k8055:boardno=0

############################## Withings Binding #######################################
#
# Data refresh interval in ms (optional, defaults to 60000)
#withings:refresh=


#############################  IEC 620562-21 Meter Binding ############################
#
# the serial port to use for connecting to the metering device e.g. COM1 for Windows
# and /dev/ttyS0 or /dev/ttyUSB0 for Linux
#iec6205621meter:<meter-id1>.serialPort=/dev/ttyS0

# Delay of baud rate change in ms. Default is 0. USB to serial converters often 
# require a delay of up to 250ms default is 0ms
#iec6205621meter:<meter-id1>.baudRateChangeDelay=

# Enable handling of echos caused by some optical tranceivers
# default is true
#iec6205621meter:<meter-id1>.echoHandling=true

# Perform a module status query every x miliseconds (optional, defaults to 60000)
#iec6205621meter:refresh=

################################### GPIO Binding ######################################

# Optional directory path where "sysfs" pseudo file system is mounted, when isn't
# specified it will be determined automatically if "procfs" is mounted
#gpio:sysfs=/sys

# Optional time interval in miliseconds when pin interrupts are ignored to
# prevent bounce effect, mainly on buttons. Global option for all pins, can be
# overwritten per pin in item configuration. Default value if omitted: 0
#gpio:debounce=10

############################## Waterkotte EcoTouch Binding ############################
#
# Data refresh interval in ms (optional, defaults to 60000)
#ecotouch:refresh=

# The IP address of the Waterkotte EcoTouch display unit (required)
#ecotouch:ip=

# These are the login credentials (required).
# There is no way to change them at the EcoTouch display unit (as far as I know).
#ecotouch:username=admin
#ecotouch:password=wtkadmin

############################# Yamaha Receiver Binding #################################
#
# The IP address of the Yamaha Receiver (required)
#yamahareceiver:<id>.host=

# The refresh interval in ms (optional, defaults to 60000)
#yamahareceiver:refresh=60000

############################## alarmdecoder binding ###################################
#
# how to connect to the alarmdecoder: either via serial port or tcp connection

#alarmdecoder:connect=tcp:ad2pihostname.mydomain.com:port
#alarmdecoder:connect=serial:/dev/ttyUSB0

# time (in milliseconds) between attempts to reconnect to the alarmdecoder
# in case the connection goes down

#alarmdecoder:reconnect=10000

# set this to true if you want to send commands to the alarm panel as well

#alarmdecoder:send_commands_and_compromise_security=false

################################# Davis Binding #######################################
#
# The Davis weather station port. Valid values are e.g. COM1 for Windows and
# /dev/ttyS0 or /dev/ttyUSB0 for Linux. 
#
#davis:port=COM7

# refresh value (optional, in milliseconds, defaults to 10000)
#davis:refresh=10000

############################# BenqProjector Binding  ##################################

# Define the Serial to Ethernet device location
#benqprojector:deviceId=<hostname>:<port>

# Define polling interval in milliseconds
#benqprojector:refresh=15000

# following is default, non-network mode is not implemented
#benqprojector:networkMode=true 

############################### Libelium eHealth ######################################
#
# Configures the serial port where the eHealth kit is attached to 
# (e.g. '/dev/tty.usbmodem1411')
#ehealth:serialPort=

########################## Anel NET-PwrCtrl Binding ###################################
#
# <name> must a an identifier that is also used for the item bindings.
# Example configuration: anel:anel1.host=net-control
# Example item binding: Switch f1 { anel="anel1:F1" }

# IP or network address (optional but recommended, defaults to 'net-control')
#anel:<name>.host=anel1

# UDP receive port (optional, defaults to 77)
#anel:<name>.udpReceivePort=7777

# UDP send port (optional, defaults to 75)
#anel:<name>.udpSendPort=7775

# User name (optional, defaults to 'user7')
#anel:<name>.user=user1

# Password (optional, defaults to 'anel')
#anel:<name>.password=anel

# Global refresh interval in ms (optional, defaults to 60000 = 1min, disable with '0')
#anel:refresh=60

# Cache the state for n minutes so only changes are posted (optional, defaults to 0 = disabled)
# Example: if period is 60, once per hour all states are posted to the event bus;
#          changes are always and immediately posted to the event bus.
# The recommended value is 60 minutes.
#anel:cachePeriod=60


################################## LgTV  Binding ######################################
#
# The ip address of the lgtv
#lgtv:<lgtvId1>.host=

# The TCP port address to use
#lgtv:<lgtvId1>.port=

# The the pairkey / if it's wrong the device shows the right pairkey 
# at every connection attempt
#lgtv:<lgtvId1>.pairkey=

# The TCP port address of the openhab system to receive lgtv status messages 
# (only first occurance is used for all tvs)
#lgtv:<lgtvId1>.serverport=

# The location to put xml files with the information of availiable 
# channels and apps (optional)
#lgtv:<lgtvId1>.xmldatafiles=./

# The check alive interval (optional, defaults to 60secs)
#lgtv:<lgtvId1>.checkalive=

############################### Enigma2 Binding #######################################
#
# Refresh interval for state updates in milliseconds (configured once, valid 
# for each device), e.g.
#enigma2:refresh=10000
#
# The following configs must be configured separate for each device, where
# <name> ist a placeholder for the device identifier
#
# IP or network address of the Enigma2 device, e.g.
#enigma2:<name>:hostname=192.168.178.25
#enigma2:<name>:hostname=vusolo2
#
# User name for the web interface of the Enigma2 device, e.g.
#enigma2:<name>:username=
#
# Password for the web interface of the Enigma2 device, e.g.
#enigma2:<name>:password=
#

############################### pilight Binding #######################################
#
# pilight:<instance name>.<parameter>=<value>
#

# IP address of the pilight daemon 
#pilight:kaku.host=192.168.1.22

# Port of the pilight daemon
#pilight:kaku.port=5000

# Optional delay (in millisecond) between consecutive commands. 
# Recommended value without band pass filter: 1000 
# Recommended value with band pass filter: somewhere between 200-500 
#pilight:kaku.delay=1000

################################### Weather Binding ###################################
#
# The apikey for the different weather providers, at least one must be specified
# Note: Hamweather requires two apikeys: client_id=apikey, client_secret=apikey2
#weather:apikey.ForecastIo=
#weather:apikey.OpenWeatherMap=
#weather:apikey.WorldWeatherOnline=
#weather:apikey.Wunderground=
#weather:apikey.Hamweather=
#weather:apikey2.Hamweather=

# location configuration, you can specify multiple locations
#weather:location.<locationId1>.latitude=
#weather:location.<locationId1>.longitude=
#weather:location.<locationId1>.provider=
#weather:location.<locationId1>.language=
#weather:location.<locationId1>.updateInterval=

#weather:location.<locationId2>.latitude=
#weather:location.<locationId2>.longitude=
#weather:location.<locationId2>.provider=
#weather:location.<locationId2>.language=
#weather:location.<locationId2>.updateInterval=

################################### Zibase Binding #####################################
#
# The IP Address of the Zibase (required)
#zibase:ip=

# The IP Address sent to Zibase to register as listener (optional, defaults 127.0.0.1)
#zibase:listenerHost=127.0.0.1

# The TCP Port to use for data exchange with the Zibase (optional, defaults 9876)
#zibase:listenerPort=9876

# The refresh interval in ms for sensors.xml reading (optional, defaults to 60000)
#zibase:refresh=6000

############################## BTicino Binding ########################################
#
# OpenWeb gateway IP address / Hostname -> bticino:default.host=x.x.x.x OR hostname
# OpenWeb gateway Port (optional, defaults to 20000) -> bticino:default.port=z (20000)
# Interface with name aaa bticino:aaa.host=x.x.x.x OR hostname
# OpenWeb gateway Port (optional, defaults to 20000) bticino:aaa.port=z (20000)

# Host and port of the default OpenWeb bticino IF
# OpenWeb gateway IP address / Hostname
#bticino:default.host=

# OpenWeb gateway Port (optional, defaults to 20000)^M
#bticino:default.port=

# OpenWeb bus status rescan interval (optional, defaults to 120 seconds)
#bticino:default.rescan_secs=

############################### NetworkUpsTools Binding ###############################
#
# networkupstools:<instance name>.<parameter>=<value>
#

# Refresh interval for state updates in milliseconds (optional)
#networkupstools:ups1:refresh=60000

# UPS device name 
#networkupstools:ups1.device=ups

# UPS server hostname (optional)
#networkupstools:ups1.host=localhost

# UPS server port (optional)
#networkupstools:ups1.port=3493

# UPS server login (optional)
#networkupstools:ups1.login=

# UPS server pass (optional)
#networkupstools:ups1.pass=

############################### Autelis Pool Control Binding #########################
#
# Host (name or ip) to connect to
# optional port (default 80)
# optional username and password (no default)
# optional refresh rate in millis (default 5000)
#
#autelis:refresh=5000
#autelis:host=poolcontrol
#autelis:port=80
#autelis:username=admin
#autelis:password=admin

############################## Nest binding ########################################
#
# Data refresh interval in ms (optional, defaults to 60000)
#nest:refresh=

# the Nest Client ID needed to use the API, must be supplied
#nest:client_id=

# the Nest Client Secret needed to use the API, must be supplied
#nest:client_secret=

# the PIN code that Nest presented when you authorized the above client, must be supplied
#nest:pin_code=

############################### Satel Binding ###################################
#
# Satel ETHM-1 module hostname or IP.
# Leave this commented out for INT-RS module.  
#satel:host=

# ETHM-1 port to use (optional, defaults to 7094), if host setting is not empty.
# INT-RS port to use, if host setting is empty.
#satel:port=

# timeout value for both ETHM-1 and INT-RS (optional, in milliseconds, defaults to 5000)
#satel:timeout=

# refresh value (optional, in milliseconds, defaults to 10000)
#satel:refresh=

# user code for Integra control (optional, if empty binding works in read-only mode)
#satel:user_code=

# encryption key (optional, if empty communication is not encrypted)
#satel:encryption_key=

############################## eBus Binding ########################################
#

# Serial port of eBus interface
# Valid values are e.g. COM1 for Windows and /dev/ttyS0 or /dev/ttyUSB0 for Linux
#ebus:serialPort=COM2

# TCP Hostname and Port
# Warning: Only use ebus.hostname or ebus.serialPort
#ebus:hostname=myhostname
#ebus:port=5000

# Custom parser configuration file
# This example tries to load a configuration ${openhab_home}/configurations/ebus-config.json
#ebus:parserUrl=platform:/base/../configurations/ebus-config.json

# Load different parser, currently supported
# >> common - All telegrams defined by eBus interest group
# >> wolf - All telegrams specified by Wolf/Kromschröder
# >> vaillant - All telegrams specified by Vaillant
# >> testing -  All unknown or test telegrams
# >> custom - Use configuration defined by ebus:parserUrl
# default uses common and all vendor specified telegrams
#ebus:parsers=common,wolf,testing,custom

# Set the sender id of this binding, default is "FF"
#ebus:senderId=FF

############################### Plex Binding ##########################################
#
# IP address of the Plex server
#plex:host=192.168.1.15

# Optional, port that the Plex server is running on. Default = 32400
#plex:port=32400

# Refresh interval in ms. Default = 5000. 
#plex:refresh=5000

<<<<<<< HEAD
############################### Denon Binding ##########################################
#
# denon:<instance>.<property>=value

# IP adress of the Denon receiver instance
#denon:avr2000.host=192.168.1.70

# Optional, set connection method for receiving updates. Can be http or telnet. 
# Denon receivers only support one concurrent telnet connection, so use http if 
# you have any other app using the telnet connection. Default = telnet
#denon:avr2000.update=telnet

# Optional, this sets the refresh interval (in milliseconds) for all instances 
# if you're using the http connection method. Default = 5000 
#denon:refresh=5000
=======
############################### Frontier Silicon Radio Binding ###################################
#
# Hostname/IP of the radio to control
#frontiersiliconradio:radio.host=192.168.0.100

# PIN access code of the radio (default: 1234)
#frontiersiliconradio:radio.pin=1234

# Portnumber of the radio to control (optional, defaults to 80)
#frontiersiliconradio:radio.port=80

# The number of milliseconds between checks of the radio
# (optional, defaults to 60 seconds).
#frontiersiliconradio:refreshInterval=60000

# Cache the state for n minutes so only changes are posted (optional, defaults to 0 = disabled)
# Example: if period is 60, once per hour all states are posted to the event bus;
#          changes are always and immediately posted to the event bus.
# The recommended value is 60 minutes.
#frontiersiliconradio:cachePeriod=60
>>>>>>> 28c5e2ad
<|MERGE_RESOLUTION|>--- conflicted
+++ resolved
@@ -1816,7 +1816,6 @@
 # Refresh interval in ms. Default = 5000. 
 #plex:refresh=5000
 
-<<<<<<< HEAD
 ############################### Denon Binding ##########################################
 #
 # denon:<instance>.<property>=value
@@ -1832,7 +1831,7 @@
 # Optional, this sets the refresh interval (in milliseconds) for all instances 
 # if you're using the http connection method. Default = 5000 
 #denon:refresh=5000
-=======
+
 ############################### Frontier Silicon Radio Binding ###################################
 #
 # Hostname/IP of the radio to control
@@ -1852,5 +1851,4 @@
 # Example: if period is 60, once per hour all states are posted to the event bus;
 #          changes are always and immediately posted to the event bus.
 # The recommended value is 60 minutes.
-#frontiersiliconradio:cachePeriod=60
->>>>>>> 28c5e2ad
+#frontiersiliconradio:cachePeriod=60